// Copyright 2019 Google LLC
//
// Licensed under the Apache License, Version 2.0 (the "License");
// you may not use this file except in compliance with the License.
// You may obtain a copy of the License at
//
//     https://www.apache.org/licenses/LICENSE-2.0
//
// Unless required by applicable law or agreed to in writing, software
// distributed under the License is distributed on an "AS IS" BASIS,
// WITHOUT WARRANTIES OR CONDITIONS OF ANY KIND, either express or implied.
// See the License for the specific language governing permissions and
// limitations under the License.

import {installCSSOM} from "./proxy-cssom.js";
import {simplifyCalculation} from "./simplify-calculation";
import {normalizeAxis, splitIntoComponentValues} from './utils.js';

installCSSOM();

const DEFAULT_TIMELINE_AXIS = 'block';

let scrollTimelineOptions = new WeakMap();
let sourceDetails = new WeakMap();

export const ANIMATION_RANGE_NAMES = ['entry', 'exit', 'cover', 'contain', 'entry-crossing', 'exit-crossing'];

function scrollEventSource(source) {
  if (source === document.scrollingElement) return document;
  return source;
}

/**
 * Updates the currentTime for all Web Animation instanced attached to a ScrollTimeline instance
 * @param scrollTimelineInstance {ScrollTimeline}
 */
function updateInternal(scrollTimelineInstance) {
  validateSource(scrollTimelineInstance);
  const details = scrollTimelineOptions.get(scrollTimelineInstance);
  let animations = details.animations;
  if (animations.length === 0) return;
  let timelineTime = scrollTimelineInstance.currentTime;
  for (let i = 0; i < animations.length; i++) {
    animations[i].tickAnimation(timelineTime);
  }
}

/**
 * Calculates a scroll offset that corrects for writing modes, text direction
 * and a logical axis.
 * @param scrollTimeline {ScrollTimeline}
 * @param axis {String}
 * @returns {Number}
 */
function directionAwareScrollOffset(source, axis) {
  if (!source)
    return null;
  const sourceMeasurements = sourceDetails.get(source).sourceMeasurements;
  const style = getComputedStyle(source);
  // All writing modes are vertical except for horizontal-tb.
  // TODO: sideways-lr should flow bottom to top, but is currently unsupported
  // in Chrome.
  // http://drafts.csswg.org/css-writing-modes-4/#block-flow
  let currentScrollOffset = sourceMeasurements.scrollTop;
  if (normalizeAxis(axis, style) === 'x') {
    // Negative values are reported for scrollLeft when the inline text
    // direction is right to left or for vertical text with a right to left
    // block flow. This is a consequence of shifting the scroll origin due to
    // changes in the overflow direction.
    // http://drafts.csswg.org/cssom-view/#overflow-directions.
    currentScrollOffset = Math.abs(sourceMeasurements.scrollLeft);
  }
  return currentScrollOffset;
}

/**
 * Determines target effect end based on animation duration, iterations count and start and end delays
 *  returned value should always be positive
 * @param options {Animation} animation
 * @returns {number}
 */
export function calculateTargetEffectEnd(animation) {
  return animation.effect.getComputedTiming().activeDuration;
}

/**
 * Calculates scroll offset based on axis and source geometry
 * @param source {DOMElement}
 * @param axis {String}
 * @returns {number}
 */
export function calculateMaxScrollOffset(source, axis) {
  const sourceMeasurements = sourceDetails.get(source).sourceMeasurements;
  // Only one horizontal writing mode: horizontal-tb.  All other writing modes
  // flow vertically.
  const horizontalWritingMode =
    getComputedStyle(source).writingMode == 'horizontal-tb';
  if (axis === "block")
    axis = horizontalWritingMode ? "y" : "x";
  else if (axis === "inline")
    axis = horizontalWritingMode ? "x" : "y";
  if (axis === "y")
    return sourceMeasurements.scrollHeight - sourceMeasurements.clientHeight;
  else if (axis === "x")
    return sourceMeasurements.scrollWidth - sourceMeasurements.clientWidth;
}

<<<<<<< HEAD
function resolvePx(cssValue, resolvedLength) {
  if (cssValue instanceof CSSUnitValue) {
    // TODO: Add support for em, vh
    if (cssValue.unit == "percent")
      return cssValue.value * resolvedLength / 100;
    else if (cssValue.unit == "px")
      return cssValue.value;
    else
      throw TypeError("Unhandled unit type " + cssValue.unit);
  } else if (cssValue instanceof CSSMathSum) {
    let total = 0;
    for (let value of cssValue.values) {
      total += resolvePx(value, resolvedLength);
    }
    return total;
  } else if (cssValue instanceof CSSMathNegate) {
    return -resolvePx(cssValue.value, resolvedLength);
  } 
  throw TypeError("Unsupported value type: " + typeof(cssValue));
=======
function resolvePx(cssValue, info) {
  const cssNumericValue = simplifyCalculation(cssValue, info);
  if (cssNumericValue instanceof CSSUnitValue) {
    if (cssNumericValue.unit === 'px') {
      return cssNumericValue.value;
    } else {
      throw TypeError("Unhandled unit type " + cssNumericValue.unit);
    }
  } else {
    throw TypeError('Unsupported value type: ' + typeof (cssValue));
  }
>>>>>>> 69d5af9f
}

// Detects if the cached source is obsolete, and updates if required
// to ensure the new source has a scroll listener.
function validateSource(timeline) {
  if (!(timeline instanceof ViewTimeline)) {
    validateAnonymousSource(timeline);
    return;
  }

  const node = timeline.subject;
  if (!node) {
    updateSource(timeline, null);
    return;
  }

  const display  = getComputedStyle(node).display;
  if (display == 'none') {
    updateSource(timeline, null);
    return;
  }

  const source = getScrollParent(node);
  updateSource(timeline, source);
}

function validateAnonymousSource(timeline) {
  const details = scrollTimelineOptions.get(timeline);
  if(!details.anonymousSource)
    return;

  const source = getAnonymousSourceElement(details.anonymousSource, details.anonymousTarget);
  updateSource(timeline, source);
}

function isValidAxis(axis) {
  return ["block", "inline", "x", "y"].includes(axis);
}

/**
 * Read measurements of source element
 * @param {HTMLElement} source
 * @return {{clientWidth: *, scrollHeight: *, scrollLeft, clientHeight: *, scrollTop, scrollWidth: *}}
 */
export function measureSource (source) {
  const style = getComputedStyle(source);
  return {
    scrollLeft: source.scrollLeft,
    scrollTop: source.scrollTop,
    scrollWidth: source.scrollWidth,
    scrollHeight: source.scrollHeight,
    clientWidth: source.clientWidth,
    clientHeight: source.clientHeight,
    writingMode: style.writingMode,
    direction: style.direction,
    scrollPaddingTop: style.scrollPaddingTop,
    scrollPaddingBottom: style.scrollPaddingBottom,
    scrollPaddingLeft: style.scrollPaddingLeft,
    scrollPaddingRight: style.scrollPaddingRight
  };
}

/**
 * Measure subject element relative to source
 * @param {HTMLElement} source
 * @param {HTMLElement|undefined} subject
 * @param subject
 */
export function measureSubject(source, subject) {
  if (!source || !subject) {
    return
  }
  let top = 0;
  let left = 0;
  let node = subject;
  const ancestor = source.offsetParent;
  while (node && node != ancestor) {
    left += node.offsetLeft;
    top += node.offsetTop;
    node = node.offsetParent;
  }
  left -= source.offsetLeft + source.clientLeft;
  top -= source.offsetTop + source.clientTop;
  const style = getComputedStyle(subject);
  return {
    top,
    left,
    offsetWidth: subject.offsetWidth,
    offsetHeight: subject.offsetHeight,
    fontSize: style.fontSize,
  };
}

/**
 * Update measurements of source, and update timelines
 * @param {HTMLElement} source
 */
function updateMeasurements(source) {
  let details = sourceDetails.get(source);
  details.sourceMeasurements = measureSource(source);

  // Update measurements of the subject of connected view timelines
  for (const ref of details.timelineRefs) {
    const timeline = ref.deref();
    if ((timeline instanceof ViewTimeline)) {
      const timelineDetails = scrollTimelineOptions.get(timeline)
      timelineDetails.subjectMeasurements = measureSubject(source, timeline.subject)
    }
  }

  if (details.updateScheduled)
    return;

  setTimeout(() => {
    // Schedule a task to update timelines after all measurements are completed
    for (const ref of details.timelineRefs) {
      const timeline = ref.deref();
      if (timeline) {
        updateInternal(timeline);
      }
    }

    details.updateScheduled = false;
  });
  details.updateScheduled = true;
}

function updateSource(timeline, source) {
  const timelineDetails = scrollTimelineOptions.get(timeline);
  const oldSource = timelineDetails.source;
  if (oldSource == source)
    return;

  if (oldSource) {
    const details = sourceDetails.get(oldSource);
    if (details) {
      // Remove timeline reference from old source
      details.timelineRefs.delete(timeline);

      // Clean up timeline refs that have been garbage-collected
      const undefinedRefs = Array.from(details.timelineRefs).filter(ref => typeof ref.deref() === 'undefined');
      for (const ref of undefinedRefs) {
        details.timelineRefs.delete(ref);
      }

      if (details.timelineRefs.size === 0) {
        // All timelines have been disconnected from the source
        // Clean up
        details.disconnect();
        sourceDetails.delete(oldSource);
      }
    }
  }
  timelineDetails.source = source;
  if (source) {
    let details = sourceDetails.get(source);
    if (!details) {
      // This is the first timeline for this source
      // Store a set of weak refs to connected timelines and current measurements
      details = {
        timelineRefs: new Set(),
        sourceMeasurements: measureSource(source)
      };
      sourceDetails.set(source, details);

      // Use resize observer to detect changes to source size
      const resizeObserver = new ResizeObserver((entries) => {
        for (const entry of entries) {
          updateMeasurements(timelineDetails.source)
        }
      });
      resizeObserver.observe(source);
      for (const child of source.children) {
        resizeObserver.observe(child)
      }

      // Use mutation observer to detect updated style attributes on source element
      const mutationObserver = new MutationObserver((records) => {
        for (const record of records) {
          updateMeasurements(record.target);
        }
      });
      mutationObserver.observe(source, {attributes: true, attributeFilter: ['style', 'class']});

      const scrollListener = () => {
        // Sample and store scroll pos
        details.sourceMeasurements.scrollLeft = source.scrollLeft;
        details.sourceMeasurements.scrollTop = source.scrollTop;

        for (const ref of details.timelineRefs) {
          const timeline = ref.deref();
          if (timeline) {
            updateInternal(timeline);
          }
        }
      };
      scrollEventSource(source).addEventListener("scroll", scrollListener);
      details.disconnect = () => {
        resizeObserver.disconnect();
        mutationObserver.disconnect();
        scrollEventSource(source).removeEventListener("scroll", scrollListener);
      };
    }

    // Add a weak ref to the timeline so that we can update it when the source changes
    details.timelineRefs.add(new WeakRef(timeline));
  }
}

/**
 * Removes a Web Animation instance from ScrollTimeline
 * @param scrollTimeline {ScrollTimeline}
 * @param animation {Animation}
 * @param options {Object}
 */
export function removeAnimation(scrollTimeline, animation) {
  let animations = scrollTimelineOptions.get(scrollTimeline).animations;
  for (let i = 0; i < animations.length; i++) {
    if (animations[i].animation == animation) {
      animations.splice(i, 1);
    }
  }
}

/**
 * Attaches a Web Animation instance to ScrollTimeline.
 * @param scrollTimeline {ScrollTimeline}
 * @param animation {Animation}
 * @param tickAnimation {function(number)}
 */
export function addAnimation(scrollTimeline, animation, tickAnimation) {
  let animations = scrollTimelineOptions.get(scrollTimeline).animations;
  for (let i = 0; i < animations.length; i++) {
    // @TODO: This early return causes issues when a page with the polyfill
    // is loaded from the BFCache. Ideally, this code gets fixed instead of
    // the workaround which clears the proxyAnimations cache on pagehide.
    // See https://github.com/flackr/scroll-timeline/issues/146#issuecomment-1698159183
    // for details.
    if (animations[i].animation == animation)
      return;
  }

  animations.push({
    animation: animation,
    tickAnimation: tickAnimation
  });
  queueMicrotask(() => {
    updateInternal(scrollTimeline);
  });
}

// TODO: this is a private function used for unit testing add function
export function _getStlOptions(scrollTimeline) {
  return scrollTimelineOptions.get(scrollTimeline);
}

export class ScrollTimeline {
  constructor(options) {
    scrollTimelineOptions.set(this, {
      source: null,
      axis: DEFAULT_TIMELINE_AXIS,
      anonymousSource: (options ? options.anonymousSource : null),
      anonymousTarget: (options ? options.anonymousTarget : null),

      // View timeline
      subject: null,
      inset: null,

      // Internal members
      animations: [],
      subjectMeasurements: null
    });
    const source =
      options && options.source !== undefined ? options.source
                                              : document.scrollingElement;
    updateSource(this, source);

    if ((options && options.axis !== undefined) &&
        (options.axis != DEFAULT_TIMELINE_AXIS)) {
      if (!isValidAxis(options.axis)) {
        throw TypeError("Invalid axis");
      }

      scrollTimelineOptions.get(this).axis = options.axis;
    }

    updateInternal(this);
  }

  set source(element) {
    updateSource(this, element);
    updateInternal(this);
  }

  get source() {
    return scrollTimelineOptions.get(this).source;
  }

  set axis(axis) {
    if (!isValidAxis(axis)) {
      throw TypeError("Invalid axis");
    }

    scrollTimelineOptions.get(this).axis = axis;
    updateInternal(this);
  }

  get axis() {
    return scrollTimelineOptions.get(this).axis;
  }

  get duration() {
    return CSS.percent(100);
  }

  get phase() {
    // Per https://drafts.csswg.org/scroll-animations-1/#phase-algorithm
    // Step 1
    const unresolved = null;
    //   if source is null
    const container = this.source;
    if (!container) return "inactive";
    let scrollerStyle = getComputedStyle(container);

    //   if source does not currently have a CSS layout box
    if (scrollerStyle.display == "none")
      return "inactive";

    //   if source's layout box is not a scroll container"
    if (container != document.scrollingElement &&
        (scrollerStyle.overflow == 'visible' ||
         scrollerStyle.overflow == "clip")) {
        return "inactive";
    }

    return "active"
  }

  get currentTime() {
    const unresolved = null;
    const container = this.source;
    if (!container || !container.isConnected) return unresolved;
    if (this.phase == 'inactive')
      return unresolved;
    const scrollerStyle = getComputedStyle(container);
    if (
      scrollerStyle.display === "inline" ||
      scrollerStyle.display === "none"
    ) {
      return unresolved;
    }

    const axis = this.axis;
    const scrollPos = directionAwareScrollOffset(container, axis);
    const maxScrollPos = calculateMaxScrollOffset(container, axis);

    return maxScrollPos > 0 ? CSS.percent(100 * scrollPos / maxScrollPos)
                            : CSS.percent(100);
  }

  get __polyfill() {
    return true;
  }
}

// Methods for calculation of the containing block.
// See https://developer.mozilla.org/en-US/docs/Web/CSS/Containing_block.

function findClosestAncestor(element, matcher) {
  let candidate = element.parentElement;
  while(candidate != null) {
    if (matcher(candidate))
      return candidate;
    candidate = candidate.parentElement;
  }
}

export function getAnonymousSourceElement(sourceType, node) {
  switch (sourceType) {
    case 'root':
      return document.scrollingElement;
    case 'nearest':
      return getScrollParent(node);
    case 'self':
      return node;
    default:
      throw new TypeError('Invalid ScrollTimeline Source Type.');
  }
}

function isBlockContainer(element) {
  const style = getComputedStyle(element);
  switch (style.display) {
    case 'block':
    case 'inline-block':
    case 'list-item':
    case 'table':
    case 'table-caption':
    case 'flow-root':
    case 'flex':
    case 'grid':
      return true;
  }

  return false;
}

function isFixedElementContainer(element) {
  const style = getComputedStyle(element);
  if (style.transform != 'none' || style.perspective != 'none')
    return true;

  if (style.willChange == 'transform' || style.willChange == 'perspective')
    return true;

  if (style.filter != 'none' || style.willChange == 'filter')
    return true;

  if (style.backdropFilter != 'none')
    return true;

  return false;
}

function isAbsoluteElementContainer(element) {
  const style = getComputedStyle(element);
  if (style.position != 'static')
    return true;

  return isFixedElementContainer(element);
}

function getContainingBlock(element) {
  switch (getComputedStyle(element).position) {
    case 'static':
    case 'relative':
    case 'sticky':
      return findClosestAncestor(element, isBlockContainer);

    case 'absolute':
      return findClosestAncestor(element, isAbsoluteElementContainer);

    case 'fixed':
      return findClosestAncestor(element, isFixedElementContainer);
  }
}

export function getScrollParent(node) {
  if (!node || !node.isConnected)
    return undefined;

  while (node = getContainingBlock(node)) {
    const style = getComputedStyle(node);
    switch(style['overflow-x']) {
      case 'auto':
      case 'scroll':
      case 'hidden':
        // https://drafts.csswg.org/css-overflow-3/#overflow-propagation
        // The UA must apply the overflow from the root element to the viewport;
        // however, if the overflow is visible in both axis, then the overflow
        // of the first visible child body is applied instead.
        if (node == document.body &&
            getComputedStyle(document.scrollingElement).overflow == "visible")
          return  document.scrollingElement;

        return node;
    }
  }
  return document.scrollingElement;
}

// ---- View timelines -----

// Computes the scroll offsets corresponding to the [0, 100]% range for a
// specific phase on a view timeline.
// TODO: Track changes to determine when associated animations require their
// timing to be renormalized.
export function range(timeline, phase) {
  const details = scrollTimelineOptions.get(timeline);
  const subjectMeasurements = details.subjectMeasurements
  const sourceMeasurements = sourceDetails.get(details.source).sourceMeasurements

  const unresolved = null;
  if (timeline.phase === 'inactive')
    return unresolved;

  if (!(timeline instanceof ViewTimeline))
    return unresolved;

  return calculateRange(phase, sourceMeasurements, subjectMeasurements, details.axis, details.inset);
}

export function calculateRange(phase, sourceMeasurements, subjectMeasurements, axis, optionsInset) {
  // TODO: handle position sticky

  // Determine the view and container size based on the scroll direction.
  // The view position is the scroll position of the logical starting edge
  // of the view.
  const rtl = sourceMeasurements.direction == 'rtl' || sourceMeasurements.writingMode == 'vertical-rl';
  let viewSize = undefined;
  let viewPos = undefined;
  let sizes = {
    fontSize: subjectMeasurements.fontSize
  };
  if (normalizeAxis(axis, sourceMeasurements) === 'x') {
    viewSize = subjectMeasurements.offsetWidth;
    viewPos = subjectMeasurements.left;
    sizes.scrollPadding = [sourceMeasurements.scrollPaddingLeft, sourceMeasurements.scrollPaddingRight];
    if (rtl) {
      viewPos += sourceMeasurements.scrollWidth - sourceMeasurements.clientWidth;
      sizes.scrollPadding = [sourceMeasurements.scrollPaddingRight, sourceMeasurements.scrollPaddingLeft];
    }
    sizes.containerSize = sourceMeasurements.clientWidth;
  } else {
    // TODO: support sideways-lr
    viewSize = subjectMeasurements.offsetHeight;
    viewPos = subjectMeasurements.top;
    sizes.scrollPadding = [sourceMeasurements.scrollPaddingTop, sourceMeasurements.scrollPaddingBottom];
    sizes.containerSize = sourceMeasurements.clientHeight;
  }

  const inset = calculateInset(optionsInset, sizes);

  // Cover:
  // 0% progress represents the position at which the start border edge of the
  // element’s principal box coincides with the end edge of its view progress
  // visibility range.
  // 100% progress represents the position at which the end border edge of the
  // element’s principal box coincides with the start edge of its view progress
  // visibility range.
  const coverStartOffset = viewPos - sizes.containerSize + inset.end;
  const coverEndOffset = viewPos + viewSize - inset.start;

  // Contain:
  // The 0% progress represents the earlier of the following positions:
  // 1. The start border edge of the element’s principal box coincides with
  //    the start edge of its view progress visibility range.
  // 2. The end border edge of the element’s principal box coincides with
  //    the end edge of its view progress visibility range.
  // The 100% progress represents the greater of the following positions:
  // 1. The start border edge of the element’s principal box coincides with
  //  the start edge of its view progress visibility range.
  // 2. The end border edge of the element’s principal box coincides with
  //    the end edge of its view progress visibility range.
  const alignStartOffset = coverStartOffset + viewSize;
  const alignEndOffset = coverEndOffset - viewSize;
  const containStartOffset = Math.min(alignStartOffset, alignEndOffset);
  const containEndOffset = Math.max(alignStartOffset, alignEndOffset);

  // Entry and Exit bounds align with cover and contains bounds.

  let startOffset = undefined;
  let endOffset = undefined;
  // Take inset into account when determining the scrollport size
  const adjustedScrollportSize = sizes.containerSize - inset.start - inset.end;
  const subjectIsLargerThanScrollport = viewSize > adjustedScrollportSize;

  switch(phase) {
    case 'cover':
      startOffset = coverStartOffset;
      endOffset = coverEndOffset;
      break;

    case 'contain':
      startOffset = containStartOffset;
      endOffset = containEndOffset;
      break;

    case 'entry':
      startOffset = coverStartOffset;
      endOffset = containStartOffset;
      break;

    case 'exit':
      startOffset = containEndOffset;
      endOffset = coverEndOffset;
      break;

    case 'entry-crossing':
      startOffset = coverStartOffset;
      endOffset = subjectIsLargerThanScrollport ? containEndOffset : containStartOffset;
      break;

    case 'exit-crossing':
      startOffset = subjectIsLargerThanScrollport ? containStartOffset : containEndOffset;
      endOffset = coverEndOffset;
      break;
  }
  return { start: startOffset, end: endOffset };
}

function parseInset(value) {
  const inset = { start: 0, end: 0 };

  if (!value) return inset;

  let parts;
  // Parse string parts to
  if (typeof value === 'string') {
    parts = splitIntoComponentValues(value).map(str => {
      if (str === 'auto') {
        return 'auto';
      }
      try {
        return CSSNumericValue.parse(str);
      } catch (e) {
        throw TypeError(`Could not parse inset "${value}"`);
      }
    });
  } else if (Array.isArray(value)) {
    parts = value;
  } else {
    parts = [value];
  }
  if (parts.length === 0 || parts.length > 2) {
    throw TypeError('Invalid inset');
  }

  // Validate that the parts are 'auto' or <length-percentage>
  for (const part of parts) {
    if (part === 'auto') {
      continue;
    }
    const type = part.type();
    if (!(type.length === 1 || type.percent === 1)) {
      throw TypeError('Invalid inset');
    }
  }

  return {
    start: parts[0],
    end: parts[1] ?? parts[0]
  };
}

function calculateInset(value, sizes) {
  const inset = { start: 0, end: 0 };

  if (!value) return inset;

  const [start, end] = [value.start, value.end].map((part, i) => {
    if (part === 'auto') {
      return sizes.scrollPadding[i] === 'auto' ? 0 : parseFloat(sizes.scrollPadding[i]);
    }

    return resolvePx(part, {
      percentageReference: CSS.px(sizes.containerSize),
      fontSize: CSS.px(parseFloat(sizes.fontSize))
    })
  });

  return { start, end };
}

// Calculate the fractional offset of a range value relative to the normal range.
export function fractionalOffset(timeline, value) {
  if (timeline instanceof ViewTimeline) {
    const { rangeName, offset } = value;

    const phaseRange = range(timeline, rangeName);
    const coverRange = range(timeline, 'cover');

    return calculateRelativePosition(phaseRange, offset, coverRange, timeline.subject);
  }

  if (timeline instanceof ScrollTimeline) {
    const { axis, source } = timeline;
    const { sourceMeasurements } = sourceDetails.get(source);

    let sourceScrollDistance = undefined;
    if (normalizeAxis(axis, sourceMeasurements) === 'x') {
      sourceScrollDistance = sourceMeasurements.scrollWidth - sourceMeasurements.clientWidth;
    } else {
      sourceScrollDistance = sourceMeasurements.scrollHeight - sourceMeasurements.clientHeight;
    }

    // TODO: pass relative measurements (viewport, font-size, root font-size, etc. ) to resolvePx() to resolve relative units
    const position = resolvePx(value, {percentageReference: CSS.px(sourceScrollDistance)});
    const fractionalOffset = position / sourceScrollDistance;

    return fractionalOffset;
  }

  unsupportedTimeline(timeline);
}

export function calculateRelativePosition(phaseRange, offset, coverRange, subject) {
  if (!phaseRange || !coverRange)
    return 0;

  let style = getComputedStyle(subject)
  const info = {
    percentageReference: CSS.px(phaseRange.end - phaseRange.start),
    fontSize: CSS.px(parseFloat(style.fontSize))
  };

  const offsetPX = resolvePx(offset, info) + phaseRange.start;
  return (offsetPX - coverRange.start) / (coverRange.end - coverRange.start);
}

// https://drafts.csswg.org/scroll-animations-1/#view-progress-timelines
export class ViewTimeline extends ScrollTimeline {
  // As specced, ViewTimeline has a subject and a source, but
  // ViewTimelineOptions only has source. Furthermore, there is a strict
  // relationship between subject and source (source is nearest scrollable
  // ancestor of subject).

  // Proceeding under the assumption that subject will be added to
  // ViewTimelineOptions. Inferring the source from the subject if not
  // explicitly set.
  constructor(options) {
    super(options);
    const details = scrollTimelineOptions.get(this);
    details.subject = options && options.subject ? options.subject : undefined;
    // TODO: Handle insets.
    if (options && options.inset) {
      details.inset = parseInset(options.inset);
    }
    if (details.subject) {
      const resizeObserver = new ResizeObserver(() => {
        updateMeasurements(details.source)
      })
      resizeObserver.observe(details.subject)

      const mutationObserver = new MutationObserver(() => {
        updateMeasurements(details.source);
      });
      mutationObserver.observe(details.subject, {attributes: true, attributeFilter: ['class', 'style']});
    }
    validateSource(this);
    details.subjectMeasurements = measureSubject(details.source, details.subject);
    updateInternal(this);
  }

  get source() {
    validateSource(this);
    return scrollTimelineOptions.get(this).source;
  }

  set source(source) {
    throw new Error("Cannot set the source of a view timeline");
  }

  get subject() {
    return scrollTimelineOptions.get(this).subject;
  }

  // The axis is called "axis" for a view timeline.
  // Internally we still call it axis.
  get axis() {
    return scrollTimelineOptions.get(this).axis;
  }

  get currentTime() {
    const unresolved = null;
    const scrollPos = directionAwareScrollOffset(this.source, this.axis);
    if (scrollPos == unresolved)
      return unresolved;

    const offsets = range(this, 'cover');
    if (!offsets)
      return unresolved;
    const progress =
        (scrollPos - offsets.start) / (offsets.end - offsets.start);

    return CSS.percent(100 * progress);
  }

  get startOffset() {
    return CSS.px(range(this,'cover').start);
  }

  get endOffset() {
    return CSS.px(range(this,'cover').end);
  }

}<|MERGE_RESOLUTION|>--- conflicted
+++ resolved
@@ -105,27 +105,6 @@
     return sourceMeasurements.scrollWidth - sourceMeasurements.clientWidth;
 }
 
-<<<<<<< HEAD
-function resolvePx(cssValue, resolvedLength) {
-  if (cssValue instanceof CSSUnitValue) {
-    // TODO: Add support for em, vh
-    if (cssValue.unit == "percent")
-      return cssValue.value * resolvedLength / 100;
-    else if (cssValue.unit == "px")
-      return cssValue.value;
-    else
-      throw TypeError("Unhandled unit type " + cssValue.unit);
-  } else if (cssValue instanceof CSSMathSum) {
-    let total = 0;
-    for (let value of cssValue.values) {
-      total += resolvePx(value, resolvedLength);
-    }
-    return total;
-  } else if (cssValue instanceof CSSMathNegate) {
-    return -resolvePx(cssValue.value, resolvedLength);
-  } 
-  throw TypeError("Unsupported value type: " + typeof(cssValue));
-=======
 function resolvePx(cssValue, info) {
   const cssNumericValue = simplifyCalculation(cssValue, info);
   if (cssNumericValue instanceof CSSUnitValue) {
@@ -137,7 +116,6 @@
   } else {
     throw TypeError('Unsupported value type: ' + typeof (cssValue));
   }
->>>>>>> 69d5af9f
 }
 
 // Detects if the cached source is obsolete, and updates if required
